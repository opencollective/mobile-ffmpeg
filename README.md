# MobileFFmpeg ![GitHub release](https://img.shields.io/badge/release-v4.3-blue.svg) ![Bintray](https://img.shields.io/badge/bintray-v4.3-blue.svg) ![CocoaPods](https://img.shields.io/badge/pod-v4.3-blue.svg) [![Build Status](https://travis-ci.org/tanersener/mobile-ffmpeg.svg?branch=master)](https://travis-ci.org/tanersener/mobile-ffmpeg)

FFmpeg for Android, iOS and tvOS

<img src="https://github.com/tanersener/mobile-ffmpeg/blob/master/docs/assets/mobile-ffmpeg-logo-v7.png" width="320">

### 0. Backers via Patreon

<a href="https://github.com/wjzhangcsu/" target="_blank">
    <img width="40px" src="https://avatars0.githubusercontent.com/u/11661685?s=460&v=4">
</a>

### 1. Features
- Use binaries available at `Github`/`JCenter`/`CocoaPods` or build your own version with external libraries you need
- Supports
    - Android, iOS and tvOS
    - FFmpeg `v3.4.x`, `v4.0.x`, `v4.1`, `v4.2-dev` and `v4.3-dev` releases
    - 28 external libraries
    
        `chromaprint`, `fontconfig`, `freetype`, `fribidi`, `gmp`, `gnutls`, `kvazaar`, `lame`, `libaom`, `libass`, `libiconv`, `libilbc`, `libtheora`, `libvorbis`, `libvpx`, `libwebp`, `libxml2`, `opencore-amr`, `openh264`, `opus`, `sdl`, `shine`, `snappy`, `soxr`, `speex`, `tesseract`, `twolame`, `wavpack`
    
    - 4 external libraries with GPL license
    
        `vid.stab`, `x264`, `x265`, `xvidcore`

- Exposes both FFmpeg library and MobileFFmpeg wrapper library capabilities
- Includes cross-compile instructions for 44 open-source libraries
    
    `chromaprint`, `expat`, `ffmpeg`, `fontconfig`, `freetype`, `fribidi`, `giflib`, `gmp`, `gnutls`, `kvazaar`, `lame`, `leptonica`, `libaom`, `libass`, `libiconv`, `libilbc`, `libjpeg`, `libjpeg-turbo`, `libogg`, `libpng`, `libsndfile`, `libtheora`, `libuuid`, `libvorbis`, `libvpx`, `libwebp`, `libxml2`, `nettle`, `opencore-amr`, `openh264`, `opus`, `sdl`, `shine`, `snappy`, `soxr`, `speex`, `tesseract`, `tiff`, `twolame`, `vid.stab`, `wavpack`, `x264`, `x265`, `xvidcore`

- Licensed under LGPL 3.0, can be customized to support GPL v3.0

#### 1.1 Android
- Builds `arm-v7a`, `arm-v7a-neon`, `arm64-v8a`, `x86` and `x86_64` architectures
- Supports `zlib` and `MediaCodec` system libraries
- Camera access on [supported devices](https://developer.android.com/ndk/guides/stable_apis#camera)
- Builds shared native libraries (.so)
- Creates Android archive with .aar extension
- Supports `API Level 16+`

#### 1.2 iOS
- Builds `armv7`, `armv7s`, `arm64`, `arm64e`, `i386` and `x86_64` architectures
- Supports `bzip2`, `zlib` system libraries and `AudioToolbox`, `CoreImage`, `VideoToolbox`, `AVFoundation` system frameworks
- Objective-C API
- Camera access
- `ARC` enabled library
- Built with `-fembed-bitcode` flag
- Creates static framework and static universal (fat) library (.a)
- Supports `iOS SDK 9.3` or later
 
#### 1.3 tvOS
- Builds `arm64` and `x86_64` architectures
- Supports `bzip2`, `zlib` system libraries and `AudioToolbox`, `CoreImage`, `VideoToolbox` system frameworks
- Objective-C API
- `ARC` enabled library
- Built with `-fembed-bitcode` flag
- Creates static framework and static universal (fat) library (.a)
- Supports `tvOS SDK 9.2` or later

### 2. Using
Published binaries are available at [Github](https://github.com/tanersener/mobile-ffmpeg/releases), [JCenter](https://bintray.com/bintray/jcenter) and [CocoaPods](https://cocoapods.org).

There are eight different `mobile-ffmpeg` packages. Below you can see which system libraries and external libraries are enabled in each of them. 

Please remember that some parts of `FFmpeg` are licensed under the `GPL` and only `GPL` licensed `mobile-ffmpeg` packages include them.

<table>
<thead>
<tr>
<th align="center"></th>
<th align="center">min</th>
<th align="center">min-gpl</th>
<th align="center">https</th>
<th align="center">https-gpl</th>
<th align="center">audio</th>
<th align="center">video</th>
<th align="center">full</th>
<th align="center">full-gpl</th>
</tr>
</thead>
<tbody>
<tr>
<td align="center"><sup>external libraries</sup></td>
<td align="center">-</td>
<td align="center"><sup>vid.stab</sup><br><sup>x264</sup><br><sup>x265</sup><br><sup>xvidcore</sup></td>
<td align="center"><sup>gmp</sup><br><sup>gnutls</sup></td>
<td align="center"><sup>gmp</sup><br><sup>gnutls</sup><br><sup>vid.stab</sup><br><sup>x264</sup><br><sup>x265</sup><br><sup>xvidcore</sup></td>
<td align="center"><sup>lame</sup><br><sup>libilbc</sup><br><sup>libvorbis</sup><br><sup>opencore-amr</sup><br><sup>opus</sup><br><sup>shine</sup><br><sup>soxr</sup><br><sup>speex</sup><br><sup>twolame</sup><br><sup>wavpack</sup></td>
<td align="center"><sup>fontconfig</sup><br><sup>freetype</sup><br><sup>fribidi</sup><br><sup>kvazaar</sup><br><sup>libaom</sup><br><sup>libass</sup><br><sup>libiconv</sup><br><sup>libtheora</sup><br><sup>libvpx</sup><br><sup>libwebp</sup><br><sup>snappy</sup></td>
<td align="center"><sup>fontconfig</sup><br><sup>freetype</sup><br><sup>fribidi</sup><br><sup>gmp</sup><br><sup>gnutls</sup><br><sup>kvazaar</sup><br><sup>lame</sup><br><sup>libaom</sup><br><sup>libass</sup><br><sup>libiconv</sup><br><sup>libilbc</sup><br><sup>libtheora</sup><br><sup>libvorbis</sup><br><sup>libvpx</sup><br><sup>libwebp</sup><br><sup>libxml2</sup><br><sup>opencore-amr</sup><br><sup>opus</sup><br><sup>shine</sup><br><sup>snappy</sup><br><sup>soxr</sup><br><sup>speex</sup><br><sup>twolame</sup><br><sup>wavpack</sup></td>
<td align="center"><sup>fontconfig</sup><br><sup>freetype</sup><br><sup>fribidi</sup><br><sup>gmp</sup><br><sup>gnutls</sup><br><sup>kvazaar</sup><br><sup>lame</sup><br><sup>libaom</sup><br><sup>libass</sup><br><sup>libiconv</sup><br><sup>libilbc</sup><br><sup>libtheora</sup><br><sup>libvorbis</sup><br><sup>libvpx</sup><br><sup>libwebp</sup><br><sup>libxml2</sup><br><sup>opencore-amr</sup><br><sup>opus</sup><br><sup>shine</sup><br><sup>snappy</sup><br><sup>soxr</sup><br><sup>speex</sup><br><sup>twolame</sup><br><sup>vid.stab</sup><br><sup>wavpack</sup><br><sup>x264</sup><br><sup>x265</sup><br><sup>xvidcore</sup></td>
</tr>
<tr>
<td align="center"><sup>android system libraries</sup></td>
<td align="center" colspan=8><sup>zlib</sup><br><sup>MediaCodec</sup></td>
</tr>
<tr>
<td align="center"><sup>ios system libraries</sup></td>
<td align="center" colspan=8><sup>zlib</sup><br><sup>AudioToolbox</sup><br><sup>AVFoundation</sup><br><sup>CoreImage</sup><br><sup>VideoToolbox</sup><br><sup>bzip2</sup></td>
</tr>
<tr>
<td align="center"><sup>tvos system libraries</sup></td>
<td align="center" colspan=8><sup>zlib</sup><br><sup>AudioToolbox</sup><br><sup>CoreImage</sup><br><sup>VideoToolbox</sup><br><sup>bzip2</sup></td>
</tr>
</tbody>
</table>

 - `libilbc`, `opus`, `snappy`, `x264` and `xvidcore` are supported since `v1.1`

 - `libaom` and `soxr` are supported since `v2.0`

 - `chromaprint`, `vid.stab` and `x265` are supported since `v2.1`

 - `sdl`, `tesseract`, `twolame` external libraries; `zlib`, `MediaCodec` Android system libraries; `bzip2`, `zlib` iOS system libraries and `AudioToolbox`, `CoreImage`, `VideoToolbox`, `AVFoundation` iOS system frameworks are supported since `v3.0`

 - Since `v4.2`, `chromaprint`, `sdl` and `tesseract` libraries are not included in binary releases. You can still build them and include in your releases
 
 - `AVFoundation` is not available on `tvOS`, `VideoToolbox` is not available on `tvOS` LTS releases

#### 2.1 Android
1. Add MobileFFmpeg dependency to your `build.gradle` in `mobile-ffmpeg-<package name>` format
    ```
    dependencies {
<<<<<<< HEAD
        implementation 'com.arthenica:mobile-ffmpeg-full:4.3'
=======
        implementation 'com.arthenica:mobile-ffmpeg-full:4.2.2'
>>>>>>> 14fbeca9
    }
    ```

2. Execute commands.
    ```
    import com.arthenica.mobileffmpeg.FFmpeg;

    FFmpeg.execute("-i file1.mp4 -c:v mpeg4 file2.mp4");
    ```

3. Check execution output.
    ```
    int rc = FFmpeg.getLastReturnCode();
 
    if (rc == RETURN_CODE_SUCCESS) {
        Log.i(Config.TAG, "Command execution completed successfully.");
    } else if (rc == RETURN_CODE_CANCEL) {
        Log.i(Config.TAG, "Command execution cancelled by user.");
    } else {
        Log.i(Config.TAG, String.format("Command execution failed with rc=%d and the output below.", rc));
        FFmpeg.printLastCommandOutput(Log.INFO);
    }
    ```

4. Stop an ongoing operation.
    ```
    FFmpeg.cancel();
    ```

5. Get media information for a file.
    ```
    MediaInformation info = FFmpeg.getMediaInformation("<file path or uri>");
    ```

6. Record video using Android camera.
    ```
    FFmpeg.execute("-f android_camera -i 0:0 -r 30 -pixel_format bgr0 -t 00:00:05 <record file path>");
    ```

7. List enabled external libraries.
    ```
    List<String> externalLibraries = Config.getExternalLibraries();
    ```

8. Enable log callback.
    ```
    Config.enableLogCallback(new LogCallback() {
        public void apply(LogMessage message) {
            Log.d(Config.TAG, message.getText());
        }
    });
    ```

9. Enable statistics callback.
    ```
    Config.enableStatisticsCallback(new StatisticsCallback() {
        public void apply(Statistics newStatistics) {
            Log.d(Config.TAG, String.format("frame: %d, time: %d", newStatistics.getVideoFrameNumber(), newStatistics.getTime()));
        }
    });
    ```

10. Set log level.
    ```
    Config.setLogLevel(Level.AV_LOG_FATAL);
    ```

11. Register custom fonts directory.
    ```
    Config.setFontDirectory(this, "<folder with fonts>", Collections.EMPTY_MAP);
    ```

#### 2.2 iOS / tvOS
1. Add MobileFFmpeg dependency to your `Podfile` in `mobile-ffmpeg-<package name>` format

    - iOS
    ```
<<<<<<< HEAD
    pod 'mobile-ffmpeg-full', '~> 4.3'
=======
    pod 'mobile-ffmpeg-full', '~> 4.2.2'
>>>>>>> 14fbeca9
    ```

    - tvOS
    ```
<<<<<<< HEAD
    pod 'mobile-ffmpeg-tv-full', '~> 4.3'
=======
    pod 'mobile-ffmpeg-tv-full', '~> 4.2.2'
>>>>>>> 14fbeca9
    ```

2. Execute commands.
    ```
    #import <mobileffmpeg/MobileFFmpeg.h>

    [MobileFFmpeg execute: @"-i file1.mp4 -c:v mpeg4 file2.mp4"];
    ```
    
3. Check execution output.
    ```
    int rc = [MobileFFmpeg getLastReturnCode];
    NSString *output = [MobileFFmpeg getLastCommandOutput];

    if (rc == RETURN_CODE_SUCCESS) {
        NSLog(@"Command execution completed successfully.\n");
    } else if (rc == RETURN_CODE_CANCEL) {
        NSLog(@"Command execution cancelled by user.\n");
    } else {
        NSLog(@"Command execution failed with rc=%d and output=%@.\n", rc, output);
    }
    ```

4. Stop an ongoing operation.
    ```
    [MobileFFmpeg cancel];
    ```

5. Get media information for a file.
    ```
    MediaInformation *mediaInformation = [MobileFFmpeg getMediaInformation:@"<file path or uri>"];
    ```

6. Record video and audio using iOS camera. This operation is not supported on `tvOS` since `AVFoundation` is not available on `tvOS`.

    ```
    [MobileFFmpeg execute: @"-f avfoundation -r 30 -video_size 1280x720 -pixel_format bgr0 -i 0:0 -vcodec h264_videotoolbox -vsync 2 -f h264 -t 00:00:05 %@", recordFilePath];
    ```

7. List enabled external libraries.
    ```
    NSArray *externalLibraries = [MobileFFmpegConfig getExternalLibraries];
    ```

8. Enable log callback.
    ```
    [MobileFFmpegConfig setLogDelegate:self];

    - (void)logCallback: (int)level :(NSString*)message {
        dispatch_async(dispatch_get_main_queue(), ^{
            NSLog(@"%@", message);
        });
    }
    ```

9. Enable statistics callback.
    ```
    [MobileFFmpegConfig setStatisticsDelegate:self];

    - (void)statisticsCallback:(Statistics *)newStatistics {
        dispatch_async(dispatch_get_main_queue(), ^{
            NSLog(@"frame: %d, time: %d\n", newStatistics.getVideoFrameNumber, newStatistics.getTime);
        });
    }
    ```

10. Set log level.
    ```
    [MobileFFmpegConfig setLogLevel:AV_LOG_FATAL];
    ```

11. Register custom fonts directory.
    ```
    [MobileFFmpegConfig setFontDirectory:@"<folder with fonts>" with:nil];
    ```

#### 2.3 Manual Installation
##### 2.3.1 Android

You can import `MobileFFmpeg` aar packages in `Android Studio` using the `File` -> `New` -> `New Module` -> `Import .JAR/.AAR Package` menu.

##### 2.3.2 iOS / tvOS

iOS and tvOS frameworks can be installed manually using the [Importing Frameworks](https://github.com/tanersener/mobile-ffmpeg/wiki/Importing-Frameworks) guide. 
If you want to use universal binaries please refer to [Using Universal Binaries](https://github.com/tanersener/mobile-ffmpeg/wiki/Using-Universal-Binaries) guide.   
    
#### 2.4 Test Application
You can see how MobileFFmpeg is used inside an application by running test applications provided.
There is an `Android` test application under the `android/test-app` folder, an `iOS` test application under the 
`ios/test-app` folder and a `tvOS` test application under the `tvos/test-app` folder. 

All applications are identical and supports command execution, video encoding, accessing https, encoding audio, 
burning subtitles, video stabilization and pipe operations.

<img src="https://github.com/tanersener/mobile-ffmpeg/blob/master/docs/assets/android_test_app.gif" width="240">

### 3. Versions

`MobileFFmpeg` version number is aligned with `FFmpeg` since version `4.2`. 

In previous versions, `MobileFFmpeg` version of a release and `FFmpeg` version included in that release was different. 
The following table lists `FFmpeg` versions used in `MobileFFmpeg` releases.
  
- `dev` part in `FFmpeg` version number indicates that `FFmpeg` source is pulled from the `FFmpeg` `master` branch. 
Exact version number is obtained using `git describe --tags`. 

|  MobileFFmpeg Version | FFmpeg Version | Release Date |
| :----: | :----: |:----: |
| [4.3](https://github.com/tanersener/mobile-ffmpeg/releases/tag/v4.3) | 4.3-dev-1181 | Oct 27, 2019 |
| [4.2.2](https://github.com/tanersener/mobile-ffmpeg/releases/tag/v4.2.2) | 4.2-dev-1824 | July 3, 2019 |
| [4.2.2.LTS](https://github.com/tanersener/mobile-ffmpeg/releases/tag/v4.2.2.LTS) | 4.2-dev-1824 | July 3, 2019 |
| [4.2.1](https://github.com/tanersener/mobile-ffmpeg/releases/tag/v4.2.1) | 4.2-dev-1156 | Apr 2, 2019 |
| [4.2](https://github.com/tanersener/mobile-ffmpeg/releases/tag/v4.2) | 4.2-dev-480 | Jan 3, 2019 |
| [4.2.LTS](https://github.com/tanersener/mobile-ffmpeg/releases/tag/v4.2.LTS) | 4.2-dev-480 | Jan 3, 2019 |
| [3.1](https://github.com/tanersener/mobile-ffmpeg/releases/tag/v3.1) | 4.1-10 | Dec 11, 2018 |
| [3.0](https://github.com/tanersener/mobile-ffmpeg/releases/tag/v3.0) | 4.1-dev-1517 | Oct 25, 2018 |
| [2.2](https://github.com/tanersener/mobile-ffmpeg/releases/tag/v2.2) | 4.0.3 | Nov 10, 2018 |
| [2.1.1](https://github.com/tanersener/mobile-ffmpeg/releases/tag/v2.1.1) | 4.0.2 | Sep 19, 2018 |
| [2.1](https://github.com/tanersener/mobile-ffmpeg/releases/tag/v2.1) | 4.0.2 | Sep 5, 2018 |
| [2.0](https://github.com/tanersener/mobile-ffmpeg/releases/tag/v2.0) | 4.0.1 | Jun 30, 2018 |
| [1.2](https://github.com/tanersener/mobile-ffmpeg/releases/tag/v1.2) | 3.4.4 | Aug 30, 2018|
| [1.1](https://github.com/tanersener/mobile-ffmpeg/releases/tag/v1.1) | 3.4.2 | Jun 18, 2018 |
| [1.0](https://github.com/tanersener/mobile-ffmpeg/releases/tag/v1.0) | 3.4.2 | Jun 6, 2018 |

### 4. LTS Releases

Starting from `v4.2`, `MobileFFmpeg` binaries are published in two different variants: `Main Release` and `LTS Release`. 

- Main releases include complete functionality of the library and support the latest SDK/API features.

- LTS releases are customized to support a wider range of devices. They are built using older API/SDK versions, so some features are not available on them.

This table shows the differences between two variants.

|        | Main Release | LTS Release |
| :----: | :----: | :----: |
| Android API Level | 24 | 16 | 
| Android Camera Access | Yes | - |
| Android Architectures | arm-v7a-neon<br/>arm64-v8a<br/>x86<br/>x86-64 | arm-v7a<br/>arm-v7a-neon<br/>arm64-v8a<br/>x86<br/>x86-64 |
| Xcode Support | 10.1 | 7.3.1 |
| iOS SDK | 12.1 | 9.3 |
| iOS Architectures | arm64<br/>arm64e<br/>x86-64 | armv7<br/>arm64<br/>i386<br/>x86-64 |
| tvOS SDK | 10.2 | 9.2 |
| tvOS Architectures | arm64<br/>x86-64 | arm64<br/>x86-64 |

### 5. Building

Build scripts from `master` and `development` branches are tested periodically. See the latest status from the table below.

| branch | status |
| :---: | :---: |
|  master | [![Build Status](https://travis-ci.org/tanersener/mobile-ffmpeg.svg?branch=master)](https://travis-ci.org/tanersener/mobile-ffmpeg) |
|  development | [![Build Status](https://travis-ci.org/tanersener/mobile-ffmpeg.svg?branch=development)](https://travis-ci.org/tanersener/mobile-ffmpeg) |


#### 5.1 Prerequisites
1. Use your package manager (apt, yum, dnf, brew, etc.) to install the following packages.

    ```
    autoconf automake libtool pkg-config curl cmake gcc gperf texinfo yasm nasm bison autogen patch git
    ```
Some of these packages are not mandatory for the default build.
Please visit [Android Prerequisites](https://github.com/tanersener/mobile-ffmpeg/wiki/Android-Prerequisites), 
[iOS Prerequisites](https://github.com/tanersener/mobile-ffmpeg/wiki/iOS-Prerequisites) and 
[tvOS Prerequisites](https://github.com/tanersener/mobile-ffmpeg/wiki/tvOS-Prerequisites) for the details.

2. Android builds require these additional packages.
    - **Android SDK 4.1 Jelly Bean (API Level 16)** or later
    - **Android NDK r20** or later with LLDB and CMake

3. iOS builds need these extra packages and tools.
    - **Xcode 7.3.1** or later
    - **iOS SDK 9.3** or later
    - **Command Line Tools**

4. tvOS builds need these extra packages and tools.
    - **Xcode 7.3.1** or later
    - **tvOS SDK 9.2** or later
    - **Command Line Tools**

#### 5.2 Build Scripts
Use `android.sh`, `ios.sh` and `tvos.sh` to build MobileFFmpeg for each platform. 

All three scripts support additional options and 
can be customized to enable/disable specific external libraries and/or architectures. Please refer to wiki pages of
[android.sh](https://github.com/tanersener/mobile-ffmpeg/wiki/android.sh), 
[ios.sh](https://github.com/tanersener/mobile-ffmpeg/wiki/ios.sh) and 
[tvos.sh](https://github.com/tanersener/mobile-ffmpeg/wiki/tvos.sh) to see all available build options.
##### 5.2.1 Android 
```
export ANDROID_HOME=<Android SDK Path>
export ANDROID_NDK_ROOT=<Android NDK Path>
./android.sh
```

<img src="https://github.com/tanersener/mobile-ffmpeg/blob/master/docs/assets/android_custom.gif" width="600">

##### 5.2.2 iOS
```
./ios.sh
```

<img src="https://github.com/tanersener/mobile-ffmpeg/blob/master/docs/assets/ios_custom.gif" width="600">

##### 5.2.3 tvOS
```
./tvos.sh
```

<img src="https://github.com/tanersener/mobile-ffmpeg/blob/master/docs/assets/tvos_custom.gif" width="600">


##### 5.2.4 Building LTS Binaries

Use `--lts` option to build lts binaries for each platform.

#### 5.3 Build Output

All libraries created by the top level build scripts (`android.sh`, `ios.sh` and `tvos.sh`) can be found under 
the `prebuilt` directory.

- `Android` archive (.aar file) is located under the `android-aar` folder
- `iOS` frameworks are located under the `ios-framework`folder
- `iOS` universal binaries are located under the `ios-universal`folder
- `tvOS` frameworks are located under the `tvos-framework`folder
- `tvOS` universal binaries are located under the `tvos-universal`folder 

#### 5.4 GPL Support
It is possible to enable GPL licensed libraries `x264`, `xvidcore` since `v1.1` and `vid.stab`, `x265` since `v2.1` 
from the top level build scripts. Their source code is not included in the repository and downloaded when enabled.

#### 5.5 External Libraries
`build` directory includes build scripts of all external libraries. Two scripts exist for each external library, 
one for `Android` and one for `iOS / tvOS`. Each of these two scripts contains options/flags used to cross-compile the 
library on the specified mobile platform. 

CPU optimizations (`ASM`) are enabled for most of the external libraries. Details and exceptions can be found under the 
[ASM Support](https://github.com/tanersener/mobile-ffmpeg/wiki/ASM-Support) wiki page.

### 6. Documentation

A more detailed documentation is available at [Wiki](https://github.com/tanersener/mobile-ffmpeg/wiki).

### 7. License

This project is licensed under the LGPL v3.0. However, if source code is built using optional `--enable-gpl` flag or 
prebuilt binaries with `-gpl` postfix are used then MobileFFmpeg is subject to the GPL v3.0 license.

Source code of FFmpeg and external libraries is included in compliance with their individual licenses.

`openh264` source code included in this repository is licensed under the 2-clause BSD License but this license does 
not cover the `MPEG LA` licensing fees. If you build `mobile-ffmpeg` with `openh264` and distribute that library, then 
you are subject to pay `MPEG LA` licensing fees. Refer to [OpenH264 FAQ](https://www.openh264.org/faq.html) page for 
the details. Please note that `mobile-ffmpeg` does not publish a binary with `openh264` inside.

`strip-frameworks.sh` script included and distributed (until v4.x) is published under the [Apache License version 2.0](https://www.apache.org/licenses/LICENSE-2.0).

In test applications; embedded fonts are licensed under the [SIL Open Font License](https://opensource.org/licenses/OFL-1.1), other digital assets are published in the public domain.

Please visit [License](https://github.com/tanersener/mobile-ffmpeg/wiki/License) page for the details.

### 8. Contributing

If you have any recommendations or ideas to improve it, please feel free to submit issues or pull requests. Any help is appreciated.

### 9. See Also

- [libav gas-preprocessor](https://github.com/libav/gas-preprocessor/raw/master/gas-preprocessor.pl)
- [FFmpeg API Documentation](https://ffmpeg.org/doxygen/4.0/index.html)
- [FFmpeg Wiki](https://trac.ffmpeg.org/wiki/WikiStart)
- [FFmpeg License and Legal Considerations](https://ffmpeg.org/legal.html)
- [FFmpeg External Library Licenses](https://www.ffmpeg.org/doxygen/4.0/md_LICENSE.html)<|MERGE_RESOLUTION|>--- conflicted
+++ resolved
@@ -121,11 +121,7 @@
 1. Add MobileFFmpeg dependency to your `build.gradle` in `mobile-ffmpeg-<package name>` format
     ```
     dependencies {
-<<<<<<< HEAD
         implementation 'com.arthenica:mobile-ffmpeg-full:4.3'
-=======
-        implementation 'com.arthenica:mobile-ffmpeg-full:4.2.2'
->>>>>>> 14fbeca9
     }
     ```
 
@@ -203,20 +199,12 @@
 
     - iOS
     ```
-<<<<<<< HEAD
     pod 'mobile-ffmpeg-full', '~> 4.3'
-=======
-    pod 'mobile-ffmpeg-full', '~> 4.2.2'
->>>>>>> 14fbeca9
     ```
 
     - tvOS
     ```
-<<<<<<< HEAD
     pod 'mobile-ffmpeg-tv-full', '~> 4.3'
-=======
-    pod 'mobile-ffmpeg-tv-full', '~> 4.2.2'
->>>>>>> 14fbeca9
     ```
 
 2. Execute commands.
