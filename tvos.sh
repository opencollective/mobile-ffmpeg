--- conflicted
+++ resolved
@@ -184,15 +184,14 @@
     export ${SKIP_VARIABLE}=1
 }
 
-<<<<<<< HEAD
 no_output_redirection() {
     export NO_OUTPUT_REDIRECTION=1
-=======
+}
+
 no_workspace_cleanup_library() {
     NO_WORKSPACE_CLEANUP_VARIABLE=$(echo "NO_WORKSPACE_CLEANUP_$1" | sed "s/\-/\_/g")
 
     export ${NO_WORKSPACE_CLEANUP_VARIABLE}=1
->>>>>>> 63265046
 }
 
 enable_debug() {
@@ -687,15 +686,13 @@
 
             skip_library ${SKIP_LIBRARY}
 	    ;;
-<<<<<<< HEAD
 	    --no-output-redirection)
             no_output_redirection
-=======
-        --no-workspace-cleanup-*)
+	    ;;
+      --no-workspace-cleanup-*)
             NO_WORKSPACE_CLEANUP_LIBRARY=`echo $1 | sed -e 's/^--[A-Za-z]*-[A-Za-z]*-[A-Za-z]*-//g'`
 
             no_workspace_cleanup_library ${NO_WORKSPACE_CLEANUP_LIBRARY}
->>>>>>> 63265046
 	    ;;
         -d | --debug)
             enable_debug
